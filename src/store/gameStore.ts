import { create } from 'zustand';
import type { ChessWorld } from '../engine/world/types';
import { createChessWorld } from '../engine/world/worldBuilder';
import { createInitialPieces } from '../engine/initialSetup';
import { getLegalMovesAvoidingCheck, isInCheck, isCheckmate, isStalemate } from '../engine/validation/checkDetection';
import { createSquareId } from '../engine/world/coordinates';
import { getInitialPinPositions } from '../engine/world/pinPositions';

export interface Piece {
  id: string;
  type: 'pawn' | 'rook' | 'knight' | 'bishop' | 'queen' | 'king';
  color: 'white' | 'black';
  file: number;
  rank: number;
  level: string;
  hasMoved: boolean;
}

export type Move = 
  | {
      type: 'piece-move';
      from: string;
      to: string;
      piece: { type: string; color: 'white' | 'black' };
    }
  | {
      type: 'board-move';
      from: string;
      to: string;
      boardId: string;
      rotation?: number;
    };

export interface GameState {
  world: ChessWorld;
  pieces: Piece[];
  currentTurn: 'white' | 'black';
  selectedSquareId: string | null;
  highlightedSquareIds: string[];
<<<<<<< HEAD
  isCheck: boolean;
  isCheckmate: boolean;
  isStalemate: boolean;
  winner: 'white' | 'black' | null;
  moveHistory: Array<{
    from: string;
    to: string;
    piece: string;
    captured?: string;
  }>;
=======
  attackBoardPositions: Record<string, string>;
  selectedBoardId: string | null;
  moveHistory: Move[];
>>>>>>> eb2e4ec2
  selectSquare: (squareId: string) => void;
  clearSelection: () => void;
  resetGame: () => void;
  getValidMovesForSquare: (squareId: string) => string[];
  updateGameState: () => void;
}

export const useGameStore = create<GameState>()((set, get) => ({
  world: createChessWorld(),
  pieces: createInitialPieces(),
  currentTurn: 'white',
  selectedSquareId: null,
  highlightedSquareIds: [],
<<<<<<< HEAD
  isCheck: false,
  isCheckmate: false,
  isStalemate: false,
  winner: null,
=======
  attackBoardPositions: getInitialPinPositions(),
  selectedBoardId: null,
>>>>>>> eb2e4ec2
  moveHistory: [],
  
  selectSquare: (squareId: string) => {
    const validMoves = get().getValidMovesForSquare(squareId);
    set({ 
      selectedSquareId: squareId,
      highlightedSquareIds: validMoves,
    });
  },
  
  clearSelection: () => {
    set({ selectedSquareId: null, highlightedSquareIds: [], selectedBoardId: null });
  },
  
  resetGame: () => {
    set({
      world: createChessWorld(),
      pieces: createInitialPieces(),
      currentTurn: 'white',
      selectedSquareId: null,
      highlightedSquareIds: [],
<<<<<<< HEAD
      isCheck: false,
      isCheckmate: false,
      isStalemate: false,
      winner: null,
=======
      attackBoardPositions: getInitialPinPositions(),
      selectedBoardId: null,
>>>>>>> eb2e4ec2
      moveHistory: [],
    });
  },

  getValidMovesForSquare: (squareId: string) => {
    const state = get();
    
    const piece = state.pieces.find((p) => {
      const pieceSquareId = createSquareId(p.file, p.rank, p.level);
      return pieceSquareId === squareId;
    });

    if (!piece || piece.color !== state.currentTurn) {
      return [];
    }

    return getLegalMovesAvoidingCheck(piece, state.world, state.pieces);
  },

  updateGameState: () => {
    const state = get();
    const currentPlayer = state.currentTurn;

    const checkStatus = isInCheck(currentPlayer, state.world, state.pieces);
    const checkmateStatus = isCheckmate(currentPlayer, state.world, state.pieces);
    const stalemateStatus = isStalemate(currentPlayer, state.world, state.pieces);

    set({
      isCheck: checkStatus,
      isCheckmate: checkmateStatus,
      isStalemate: stalemateStatus,
      winner: checkmateStatus 
        ? (currentPlayer === 'white' ? 'black' : 'white')
        : (stalemateStatus ? null : state.winner),
    });
  },
}));<|MERGE_RESOLUTION|>--- conflicted
+++ resolved
@@ -37,7 +37,6 @@
   currentTurn: 'white' | 'black';
   selectedSquareId: string | null;
   highlightedSquareIds: string[];
-<<<<<<< HEAD
   isCheck: boolean;
   isCheckmate: boolean;
   isStalemate: boolean;
@@ -48,11 +47,9 @@
     piece: string;
     captured?: string;
   }>;
-=======
   attackBoardPositions: Record<string, string>;
   selectedBoardId: string | null;
   moveHistory: Move[];
->>>>>>> eb2e4ec2
   selectSquare: (squareId: string) => void;
   clearSelection: () => void;
   resetGame: () => void;
@@ -66,15 +63,12 @@
   currentTurn: 'white',
   selectedSquareId: null,
   highlightedSquareIds: [],
-<<<<<<< HEAD
   isCheck: false,
   isCheckmate: false,
   isStalemate: false,
   winner: null,
-=======
   attackBoardPositions: getInitialPinPositions(),
   selectedBoardId: null,
->>>>>>> eb2e4ec2
   moveHistory: [],
   
   selectSquare: (squareId: string) => {
@@ -96,15 +90,12 @@
       currentTurn: 'white',
       selectedSquareId: null,
       highlightedSquareIds: [],
-<<<<<<< HEAD
       isCheck: false,
       isCheckmate: false,
       isStalemate: false,
       winner: null,
-=======
       attackBoardPositions: getInitialPinPositions(),
       selectedBoardId: null,
->>>>>>> eb2e4ec2
       moveHistory: [],
     });
   },
